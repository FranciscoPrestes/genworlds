--- conflicted
+++ resolved
@@ -77,10 +77,10 @@
 
 # Run the Rountable example
 
-Start the websocket server:
-
-```bash
-genworlds-start-socket
+Start the websocket server and the CLI:
+
+```bash
+genworlds-start-chat-room
 ```
 
 Then in another terminal run the example:
@@ -98,13 +98,9 @@
 import genworlds
 ```
 
-<<<<<<< HEAD
 See examples for more details.
 
 Before running a simulation, you also need to run the websocket server that will be used for communication between the agents and the world. And also the CLI to visualize what the simulated agents are doing.
-=======
-Before running a simulation, you also need to run the websocket server that will be used for communication between the agents and the world.
->>>>>>> b1a4fca3
 
 ```bash
 genworlds-start-chat-room

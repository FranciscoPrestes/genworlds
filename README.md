# 🧬🌍 GenWorlds - The Collaborative AI Agent Framework

[![License: MIT](https://img.shields.io/badge/License-MIT-green.svg)](https://opensource.org/license/mit/) 
[![](https://dcbadge.vercel.app/api/server/VpfmXEMN66?compact=true&style=flat)](https://discord.gg/VpfmXEMN66) 
[![Twitter](https://img.shields.io/twitter/url/https/twitter.com/yeagerai.svg?style=social&label=Follow%20%40YeagerAI)](https://twitter.com/yeagerai) 
[![GitHub star chart](https://img.shields.io/github/stars/yeagerai/genworlds?style=social)](https://star-history.com/#yeagerai/genworlds)


## ⚠️ Warnings!

- **GenWorlds is under active development**
- **OpenAI API Access Required**
- **Using GenWorlds can be costly**
- **GenWorlds is not tested for Windows**


# About
GenWorlds is an open-source framework for building reliable multi-agent systems. 

Drawing inspiration from the seminal research paper ["Generative Agents: Interactive Simulacra of Human Behavior"](https://arxiv.org/abs/2304.03442) by Stanford and Google researchers, GenWorlds provides a platform for creating flexible, scalable, and interactive environments where AI agents can exist, communicate asynchronously, interact with diverse objects, and form new memories.

Agents can also be pre-loaded with a series of memories that give them personality and helps them become subject-matter experts. This feature allows for nuanced and sophisticated interactions and behaviors. These agents communicate with the world through a WebSocket server, promoting ease of UI construction and future scalability. 

The current version of GenWorlds is powered by [OpenAI's GPT4](https://openai.com/product/gpt-4), [Langchain](https://python.langchain.com/en/latest/index.html), [Chroma](https://www.trychroma.com/), and was inspired by [AutoGPT](https://github.com/Significant-Gravitas/Auto-GPT).

## 🚀 Key Features

- 🌐 **Customizable Interactive Environments:** Design unique GenWorld environments, tailored to your project's needs, filled with interactive objects and potential actions for your agents.

- 🎯 **Goal-Oriented Generative Autonomous Agents:** Utilize AI agents powered by Langchain that are driven by specific objectives and can be easily extended and programmed to simulate complex behaviors and solve intricate problems.

- 🧩 **Shared Objects:** Populate your world with shared objects, creating opportunities for your agents to interact with their environment and achieve their goals.

- 💡 **Dynamic Memory Management:** Equip your agents with the ability to store, recall, and learn from past experiences, enhancing their decision-making and interaction capabilities.

- ⚡ **Scalability:** Benefit from threading and WebSocket communication for real-time interaction between agents, ensuring the platform can easily scale up as your needs grow.


# Installation

`pip install genworlds`

# Usage
Importing the framework:

```
import genworlds
```

See examples for more details.

## Set up a simulations

A simulation consists of a world, a set of agents, and a set of objects.

```
simulation = Simulation(
    name="roundable",
    description="This is a podcast studio. There is a microphone, and only the holder of the microphone can speak to the audience",
    world=world,
    objects=[
        (microphone, {"held_by": podcast_host.id}),
    ],
    agents=[
        (podcast_host, {"location": "roundtable"}),
        (podcast_guest, {"location": "roundtable"}),
    ],
)
```

Running `simulation.launch()` will start the simulation - start all of the threads for the agents, objects and world.

## World
The 'World' in GenWorlds serves as the setting for all the action. It keeps track of all the agents, objects, and world properties such as agent inventories. 

The World ensures every agent is informed about the world state, entities nearby, and the events that are available to them to interact with the world.

The BaseWorld class has been designed with extensibility in mind, enabling the introduction of new world properties. An example of this is the World2D class in our examples, which introduces a location property, adding a spatial dimension to the world.

```
world = World2D(
    id="world",
    name="roundtable",
    description="This is a podcast studio, where you record the Roundtable podcast. There is a microphone, and only the holder of the microphone can speak to the audience",
    locations=["roundtable"],
)
```

## Agents

Agents are the entities that interact with the world. They have a set of goals and try to accomplish them by planning a series of actions.

The agents interact with their environment by sending events through a WebSocket server initiated by the world. They dynamically learn about the world and the objects around them, figuring out how to utilize these objects to achieve their goals.

```
podcast_host = YeagerAutoGPT(
    id="maria",
    ai_name="Maria",
    description="The host of the podcast",
    goals=[(
        "Host an episode of the Roundtable podcast, discussing AI technology. \n",
        "Only the holder of the microphone can speak to the audience, if you don't have the microphone in your inventory, wait to receive it from the previous speaker. \n",
        "Don't repeat yourself, respond to questions and points made by other co-hosts to advance the conversation. \n",
        "Don't hog the microphone for a long time, make sure to give it to other participants. \n",
    )],
    openai_api_key=openai_api_key,
    interesting_events={"agent_speaks_into_microphone", "agent_gives_object_to_agent_event"},
)
```

`interesting_events` are the events that will be fed to the agent's prompt, allowing them to pay attention to things that are happening in the world.

### Custom memories 

Each agent can be pre-loaded with unique memories, enhancing its unique personality traits and subject matter expertise. These memories are injected on their prompts based on their relevance to the agent's current goals, allowing for more focused and reliable interactions.

Setting up these custom memories is straightforward with the [Chroma](https://www.trychroma.com/) vector database. Just pass the following parameters to the agent constructor:

```
personality_db_path="/path/to/db",
personality_db_collection_name="jimmy-sentences",
```

### Agent Mental Model

The Generative Agents within GenWorlds follow a specific mental model at each step of their interaction with the world:

1. **Reviewing the world state and surrounding entities:** The agent assesses the environment it's in and the entities present around it to understand the context before planning any actions.
   
2. **Reviewing new events:** The agent evaluates any new occurrences. These could be actions taken by other agents or changes in the world state due to object interactions.
   
3. **Remembering past events and relevant information:** Using its stored memories, the agent recalls past experiences and data that might affect its current decision-making process.
   
4. **Updating the plan and deciding actions:** Based on the world state, new events, and past memories, the agent updates its action plan and decides on the next actions. These could involve interacting with the world, other agents, or objects. Importantly, an agent can execute multiple actions in one step, improving overall efficiency.
   
5. **Executing the actions:** Finally, the agent implements its plan, influencing the world state and potentially triggering responses from other agents.
   
This interactive process fosters the emergence of complex, autonomous behavior, making each agent an active participant in the GenWorld.

While we are currently focused on enhancing each of these steps, we foresee potential developments in the short-medium term. For instance, we're exploring the value and nature of "reflection" as an aspect of an agent's mental model. This would enable the agent to draw new conclusions from a set of recent memories and maintain high-level goals. We're also considering improvements to the communication systems between agents to facilitate more effective collaboration.

## Objects

Objects are the entities that agents interact with. Each object defines a set of events that the agents can use to interact with them to accomplish their goals.

Agents dynamically learn about nearby objects, and figure out how to use them based on the events that these objects define. Furthermore, objects can be held in an agent's inventory, providing an added layer of interaction.

```
microphone = Microphone(
    id="microphone",
    name="Microphone",
    description="A podcast microphone that allows the holder of it to speak to the audience",
    host=podcast_host.id
)
```

# Development

Run the server

`uvicorn world_socket_server:app --host 0.0.0.0 --port 7456`

Run the world from VSCode

## Building locally

`conda install -c conda-forge faiss-cpu`
https://github.com/facebookresearch/faiss/blob/main/INSTALL.md

`pip install -r requirements.txt`


# Contributing  

As an open-source project in a rapidly developing field, we are extremely open to contributions, whether it be in the form of a new feature, improved infrastructure, or better documentation. Please read our CONTRIBUTING for guidelines on how to submit your contributions.

As the framework is in alpha, expect large changes to the codebase.

# License

🧬🌍 GenWorlds is released under the MIT License. Please see the LICENSE file for more information. 

# Disclaimer
This software is provided 'as-is', without any guarantees or warranties. By using GenWorlds, you agree to assume all associated risks, including but not limited to data loss, system issues, or any unforeseen challenges.

The developers and contributors of GenWorlds are not responsible for any damages, losses, or consequences that may arise from its use. You alone are responsible for any decisions and actions taken based on the information or results produced by GenWorlds.

Be mindful that usage of AI models, like GPT-4, can be costly due to their token usage. By using GenWorlds, you acknowledge that you are responsible for managing your own token usage and related costs.

As an autonomous system, GenWorlds may produce content or execute actions that may not align with real-world business practices or legal requirements. You are responsible for ensuring all actions or decisions align with all applicable laws, regulations, and ethical standards.

<<<<<<< HEAD
GenWorlds is released under the MIT License. Please see the [LICENSE file](https://github.com/yeagerai/genworlds/blob/main/LICENSE) for more information.
=======
By using GenWorlds, you agree to indemnify, defend, and hold harmless the developers, contributors, and any associated parties from any claims, damages, losses, liabilities, costs, and expenses (including attorney's fees) that might arise from your use of this software or violation of these terms.
>>>>>>> 5a6394e1
<|MERGE_RESOLUTION|>--- conflicted
+++ resolved
@@ -189,8 +189,4 @@
 
 As an autonomous system, GenWorlds may produce content or execute actions that may not align with real-world business practices or legal requirements. You are responsible for ensuring all actions or decisions align with all applicable laws, regulations, and ethical standards.
 
-<<<<<<< HEAD
-GenWorlds is released under the MIT License. Please see the [LICENSE file](https://github.com/yeagerai/genworlds/blob/main/LICENSE) for more information.
-=======
-By using GenWorlds, you agree to indemnify, defend, and hold harmless the developers, contributors, and any associated parties from any claims, damages, losses, liabilities, costs, and expenses (including attorney's fees) that might arise from your use of this software or violation of these terms.
->>>>>>> 5a6394e1
+By using GenWorlds, you agree to indemnify, defend, and hold harmless the developers, contributors, and any associated parties from any claims, damages, losses, liabilities, costs, and expenses (including attorney's fees) that might arise from your use of this software or violation of these terms.
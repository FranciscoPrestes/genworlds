# 🧬🌍 GenWorlds - The Collaborative AI Agent Framework

[![License: MIT](https://img.shields.io/badge/License-MIT-green.svg)](https://opensource.org/license/mit/) [![Discord](https://dcbadge.vercel.app/api/server/VpfmXEMN66?compact=true&style=flat)](https://discord.gg/VpfmXEMN66) [![Twitter](https://img.shields.io/twitter/url/https/twitter.com/yeagerai.svg?style=social&label=Follow%20%40YeagerAI)](https://twitter.com/yeagerai) [![GitHub star chart](https://img.shields.io/github/stars/yeagerai/genworlds?style=social)](https://star-history.com/#yeagerai/genworlds)

**Quick install:** `pip install genworlds`

**Yeager Support:** We are standing by to provide extensive support as your GenWorlds project transitions to the production phase or If you are an enterprise looking to work directly with Yeager.ai to build custom GenAI applications. Please complete [this short form](https://share.hsforms.com/1EO76EZ_CTDGCiqRYtdpkJwc4zk8) and we will be get back to you shortly.

## ⚠️ Warnings

- **GenWorlds is under active development**
- **Using GenWorlds can be costly due to API calls**

## 👀 About

<<<<<<< HEAD
GenWorlds is the event-based communication framework for building multi-agent systems.
=======
GenWorlds is the event-based communication framework for building multi-agent systems. 
>>>>>>> 95ef555d

Using a websocket, GenWorlds provides a platform for creating interactive environments where AI agents asynchronously interact with each other and their environments to collectively execute complex tasks.

Drawing inspiration from the seminal research paper ["Generative Agents: Interactive Simulacra of Human Behavior"](https://arxiv.org/abs/2304.03442) by Stanford and Google researchers, GenWorlds provides a platform for creating flexible, scalable, and interactive environments where AI agents can exist, communicate asynchronously, interact with diverse objects, and form new memories.

These agents communicate with the world through a WebSocket server, promoting ease of UI construction, deployment, and future scalability.

The current version of GenWorlds is powered by [OpenAI's GPT4](https://openai.com/product/gpt-4), [Langchain](https://python.langchain.com/en/latest/index.html), [Qdrant](https://cloud.qdrant.io?ref=yeagerai), and was inspired by [AutoGPT](https://github.com/Significant-Gravitas/Auto-GPT).

## 📖 The Docs

Detailed information of how to use the framework can be found at [GenWorlds Docs](https://genworlds.com/docs/get-started/intro).

## 🚀 Key Features

- 🌐 **Customizable Interactive Environments:** Design unique GenWorld environments, tailored to your project's needs, filled with interactive objects and potential actions for your agents.

- 🎯 **Goal-Oriented Generative Autonomous Agents:** Utilize AI agents powered by Langchain that are driven by specific objectives and can be easily extended and programmed to simulate complex behaviors and solve intricate problems.

- 🧩 **Shared Objects:** Populate your world with shared objects, creating opportunities for your agents to interact with their environment and achieve their goals.

- 💡 **Dynamic Memory Management:** Equip your agents with the ability to store, recall, and learn from past experiences, enhancing their decision-making and interaction capabilities.

- ⚡ **Scalability:** Benefit from threading and WebSocket communication for real-time interaction between agents, ensuring the platform can easily scale up as your needs grow.

## 🛠️ Getting Started

### Follow the Quickstart Guide

The best way to get started with GenWorlds is to follow the [Quickstart guide](https://genworlds.com/docs/get-started/quickstart).

### Run it with the Community Tooling

The easiest way to start using genworlds with a graphical UI is through the  [GenWorlds-Community](https://github.com/yeagerai/genworlds-community). Then you will be able to easily connect your `GenWorld` with a ChatGPT-like UI with different rooms for all the agents.

## Contributing

As an open-source project in a rapidly developing field, we are extremely open to contributions, whether it be in the form of a new feature, improved infrastructure, or better documentation. Please read our [CONTRIBUTING](https://github.com/yeagerai/genworlds/blob/main/CONTRIBUTING.md) for guidelines on how to submit your contributions.

As the framework is in alpha, expect large changes to the codebase.

## License

🧬🌍 GenWorlds is released under the MIT License. Please see the [LICENSE file](https://github.com/yeagerai/genworlds/blob/main/LICENSE) for more information.

## Disclaimer

This software is provided 'as-is', without any guarantees or warranties. By using GenWorlds, you agree to assume all associated risks, including but not limited to data loss, system issues, or any unforeseen challenges.

The developers and contributors of GenWorlds are not responsible for any damages, losses, or consequences that may arise from its use. You alone are responsible for any decisions and actions taken based on the information or results produced by GenWorlds.

Be mindful that usage of AI models, like GPT-4, can be costly due to their token usage. By using GenWorlds, you acknowledge that you are responsible for managing your own token usage and related costs.

As an autonomous system, GenWorlds may produce content or execute actions that may not align with real-world business practices or legal requirements. You are responsible for ensuring all actions or decisions align with all applicable laws, regulations, and ethical standards.

By using GenWorlds, you agree to indemnify, defend, and hold harmless the developers, contributors, and any associated parties from any claims, damages, losses, liabilities, costs, and expenses (including attorney's fees) that might arise from your use of this software or violation of these terms.<|MERGE_RESOLUTION|>--- conflicted
+++ resolved
@@ -13,11 +13,8 @@
 
 ## 👀 About
 
-<<<<<<< HEAD
+
 GenWorlds is the event-based communication framework for building multi-agent systems.
-=======
-GenWorlds is the event-based communication framework for building multi-agent systems. 
->>>>>>> 95ef555d
 
 Using a websocket, GenWorlds provides a platform for creating interactive environments where AI agents asynchronously interact with each other and their environments to collectively execute complex tasks.
 

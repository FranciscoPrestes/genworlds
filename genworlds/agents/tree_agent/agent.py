from __future__ import annotations

from datetime import datetime
import threading
from uuid import uuid4
from time import sleep
import json
from typing import List, Optional

from pydantic import ValidationError
from jsonschema import validate

import chromadb
from langchain.tools import StructuredTool
from langchain.tools.human.tool import HumanInputRun
from langchain.vectorstores.base import VectorStoreRetriever
from langchain.vectorstores import Chroma
from langchain.embeddings import OpenAIEmbeddings
from langchain.schema import (
    AIMessage,
    BaseMessage,
    Document,
    HumanMessage,
    SystemMessage,
)

<<<<<<< HEAD
=======
from genworlds.agents.yeager_autogpt.output_parser import (
    AutoGPTAction,
    AutoGPTOutputParser,
)
from genworlds.sockets.world_socket_client import WorldSocketClient
from genworlds.agents.tree_agent.listening_antenna import ListeningAntenna
>>>>>>> 1fc29d16
from genworlds.events.basic_events import (
    AgentGetsNearbyEntitiesEvent,
    AgentGetsObjectInfoEvent,
    AgentGetsAgentInfoEvent,
    AgentGivesObjectToAgentEvent,
    AgentSpeaksWithAgentEvent,
    EntityRequestWorldStateUpdateEvent,
)
from genworlds.utils.logging_factory import LoggingFactory

from genworlds.sockets.world_socket_client import WorldSocketClient
from genworlds.agents.world_listeners.listening_antenna import ListeningAntenna
from genworlds.agents.memory_processors.nmk_world_memory import NMKWorldMemory

from genworlds.agents.tree_agent.brains import (
    EventFillerBrain,
    NavigationBrain,
    PodcastBrain,
)

FINISH_NAME = "finish"


class TreeAgent:
    """Agent class for interacting with Auto-GPT."""

    world_spawned_id: str
    personality_db = None

    def __init__(
        self,
        ai_name: str,
        description: str,
        goals: List[str],
        openai_api_key: str,
        navigation_brain: NavigationBrain,
        execution_brains: dict,
        action_brain_map: dict,
        interesting_events: set = {},
        wakeup_events: dict = {},
        feedback_tool: Optional[HumanInputRun] = None,
        additional_memories: Optional[List[VectorStoreRetriever]] = None,
        id: str = None,
        personality_db_path: str = None,
        personality_db_collection_name: str = None,
        websocket_url: str = "ws://127.0.0.1:7456/ws",
    ):
        # Its own properties
        self.id = id if id else str(uuid4())
        self.ai_name = ai_name
        self.description = description
        self.goals = goals
        self.interesting_events = interesting_events
        self.wakeup_events = wakeup_events
        self.feedback_tool = feedback_tool
        self.additional_memories = additional_memories

        self.is_asleep = False

        self.logger = LoggingFactory.get_logger(self.ai_name)

        self.world_socket_client = WorldSocketClient(
            process_event=None, url=websocket_url
        )

        self.listening_antenna = ListeningAntenna(
            self.interesting_events,
            agent_name=self.ai_name,
            agent_id=self.id,
            websocket_url=websocket_url,
            wakeup_callback=self.wake_up,
            wakeup_events=self.wakeup_events,
        )

        # Agent actions
        self.actions = []

        # Brain properties
        self.nmk_world_memory = NMKWorldMemory(
            openai_api_key=openai_api_key, n=3, m=3, k=3
        )

        self.navigation_brain = navigation_brain
        self.execution_brains = execution_brains
        self.action_brain_map = action_brain_map

        self.full_message_history: List[BaseMessage] = []
        self.next_action_count = 0
        self.feedback_tool = None  # HumanInputRun() if human_in_the_loop else None
        self.schemas_memory: Chroma
        self.plan: Optional[str] = None

        self.embeddings_model = OpenAIEmbeddings(openai_api_key=openai_api_key)
        self.personality_db_path = personality_db_path
        if self.personality_db_path:
            client_settings = chromadb.config.Settings(
                chroma_db_impl="duckdb+parquet",
                persist_directory=self.personality_db_path,
                anonymized_telemetry=False,
            )

            self.personality_db = Chroma(
                collection_name=personality_db_collection_name,
                embedding_function=self.embeddings_model,
                client_settings=client_settings,
                persist_directory=self.personality_db_path,
            )

    def think(self):
        self.logger.info(f" The agent {self.ai_name} is thinking...")
        user_input = (
            "Determine which next command to use, "
            "and respond using the format specified above:"
        )
        # Get the initial world state
        self.agent_request_world_state_update_action()

        sleep(5)

        while True:
            if self.is_asleep:
                self.logger.info(f"Sleeping...")
                sleep(5)
                continue

            agent_world_state = self.listening_antenna.get_agent_world_state()
            nearby_entities = self.listening_antenna.get_nearby_entities()

            if len(nearby_entities) > 0:
                nearby_entities_store = Chroma.from_texts(
                    list(map(json.dumps, nearby_entities)), self.embeddings_model
                )

                if self.plan:
                    useful_nearby_entities = nearby_entities_store.similarity_search(
                        self.plan
                    )
                else:
                    useful_nearby_entities = nearby_entities_store.similarity_search(
                        json.dumps(self.goals)
                    )

                useful_nearby_entities = list(
                    map(lambda d: json.loads(d.page_content), useful_nearby_entities)
                )
            else:
                useful_nearby_entities = []

            relevant_commands = {
                # Default commands
                "Self:wait": {
                    "title": "Self:wait",
                    "description": "Wait until the state of the world changes",
                    "args": {},
                    "string_short": "Self:wait - Wait until the state of the world changes",
                    "string_full": "Self:wait - Wait until the state of the world changes, args json schema: {}",
                },
            }
            for entity in useful_nearby_entities:
                entity_schemas = self.get_schemas()[entity["entity_class"]]

                for event_type, schema in entity_schemas.items():
                    description = schema["properties"]["description"]["default"]

                    args = {}
                    for property_name, property_details in schema["properties"].items():
                        if property_name not in [
                            "event_type",
                            "description",
                            "created_at",
                            "sender_id",
                            "summary",
                        ]:
                            args[property_name] = property_details

                    command = {
                        "title": f"{entity['entity_class']}:{event_type}",
                        "description": description,
                        "args": args,
                        "string_short": f"{entity['entity_class']}:{event_type} - {description}",
                        "string_full": f"\"{entity['entity_class']}:{event_type}\" - {description}, args json schema: {json.dumps(args)}",
                    }
                    relevant_commands[command["title"]] = command

            # Add world
            entity_class = "World"
            entity_schemas = self.get_schemas()[entity_class]

            for event_type, schema in entity_schemas.items():
                if event_type in self.listening_antenna.special_events:
                    continue

                description = schema["properties"]["description"]["default"]

                args = {}
                for property_name, property_details in schema["properties"].items():
                    if property_name not in [
                        "event_type",
                        "description",
                        "created_at",
                        "sender_id",
                        "summary",
                    ]:
                        args[property_name] = property_details

                command = {
                    "title": f"{entity_class}:{event_type}",
                    "description": description,
                    "args": args,
                    "string_short": f"{entity_class}:{event_type} - {description}",
                    "string_full": f'"{entity_class}:{event_type}" - {description}, args json schema: {json.dumps(args)}',
                }
                relevant_commands[command["title"]] = command

            # Send message to AI, get response
            navigation_plan = self.navigation_brain.run(
                {
                    "goals": self.goals,
                    "messages": self.full_message_history,
                    "memory": self.nmk_world_memory,
                    "personality_db": self.personality_db,
                    "nearby_entities": list(
                        filter(lambda e: (e["held_by"] != self.id), nearby_entities)
                    ),
                    "inventory": list(
                        filter(lambda e: (e["held_by"] == self.id), nearby_entities)
                    ),
                    "plan": self.plan,
                    "user_input": user_input,
                    "agent_world_state": agent_world_state,
                    "relevant_commands": list(
                        map(lambda c: c["string_short"], relevant_commands.values())
                    ),
                }
            )

            try:
                navigation_plan_parsed = json.loads(navigation_plan)
            except:
                self.logger.info(f"Failed to parse navigation plan: {navigation_plan}")
                navigation_plan_parsed = {
                    "plan": self.plan,
                    "next_action": "Self:wait", # TODO: does this make sense?
                    "goal": "Failed to select a valid action, waiting...",
                }

            # Print Assistant thoughts
            self.logger.info(navigation_plan_parsed)
            self.full_message_history.append(
                AIMessage(content=str(navigation_plan_parsed))
            )

            self.plan = navigation_plan_parsed["plan"]

            selected_action = navigation_plan_parsed["next_action"]
            action_goal_description = navigation_plan_parsed["goal"]

            result = ""
            event_sent_summary = ""
            if selected_action == "Self:exit":
                self.logger.info(f"Exiting...")
                return "FINISHED"
            elif selected_action == "Self:wait":
                self.logger.info(f"Waiting, entering sleep mode...")
                self.is_asleep = True
                result += f"Waiting...\n"
            # TODO: tools?
            elif selected_action in relevant_commands:
                command = relevant_commands[selected_action]

                if selected_action in self.action_brain_map:
                    action_brains = self.action_brain_map[selected_action]
                else:
                    action_brains = self.action_brain_map["default"]

                previous_brain_outputs = [
                    f"Current goal: {action_goal_description}",
                ]
                for action_brain_name in action_brains:
                    action_brain = self.execution_brains[action_brain_name]

                    previous_brain_outputs.append(
                        action_brain.run(
                            {
                                "goals": self.goals,
                                "messages": self.full_message_history,
                                "memory": self.nmk_world_memory,
                                "personality_db": self.personality_db,
                                "nearby_entities": list(
                                    filter(
                                        lambda e: (e["held_by"] != self.id),
                                        nearby_entities,
                                    )
                                ),
                                "inventory": list(
                                    filter(
                                        lambda e: (e["held_by"] == self.id),
                                        nearby_entities,
                                    )
                                ),
                                "plan": self.plan,
                                "user_input": user_input,
                                "agent_world_state": agent_world_state,
                                "command_to_execute": command["string_full"],
                                "previous_brain_outputs": previous_brain_outputs,
                            }
                        )
                    )
                final_brain_output = previous_brain_outputs[-1]
                try:
                    args = json.loads(final_brain_output)

                    if type(args) == dict:
                        event_sent = self.execute_event_with_args(
                            command["title"], args
                        )
                        self.nmk_world_memory.add_event(
                            json.dumps(event_sent), summarize=True
                        )
                        event_sent_summary += (
                            "Event timestamp: " + event_sent["created_at"] + "\n"
                        )
                        # event_sent_summary += event_sent["sender_id"] + " sent "
                        # event_sent_summary += event_sent["event_type"] + " to "
                        # event_sent_summary += str(event_sent["target_id"]) + "\n"
                        event_sent_summary += (
                            "And this is the summary of what happened: "
                            + str(event_sent["summary"])
                            + "\n"
                        )

                        result += event_sent_summary
                    else:
                        raise Exception("Unexpected final output")

                except Exception as e:
                    self.logger.error(
                        f"Problem executing command with {command['title']} with output {final_brain_output}: {e}\n"
                    )
                    result += f"Problem executing command with {command['title']} with output {final_brain_output}: {e}\n"
            else:
                self.logger.info(f"Invalid command: {selected_action}")
                result += f"Error: {selected_action} is not recognized. \n"
                continue

            ## send result and assistant_reply to the socket
            self.logger.info(result)

            # If there are any relevant events in the world for this agent, add them to memory
            sleep(3)
            last_events = self.listening_antenna.get_last_events()
            memory_to_add = ""
            for event in last_events:
                self.nmk_world_memory.add_event(json.dumps(event), summarize=True)

            if self.feedback_tool is not None:
                feedback = f"\n{self.feedback_tool.run('Input: ')}"
                if feedback in {"q", "stop"}:
                    self.logger.info("EXITING")
                    return "EXITING"
                memory_to_add += feedback

            self.full_message_history.append(SystemMessage(content=result))

    def get_agent_world_state(self):
        return self.listening_antenna.get_agent_world_state()

    def get_nearby_entities(self):
        return self.listening_antenna.get_nearby_entities()

    def get_schemas(self):
        return self.listening_antenna.get_schemas()

    def execute_event_with_args(self, name: str, args: dict):
        try:
            class_name = name.split(":")[0]
            event_type = name.split(":")[1]

            event = {
                "event_type": event_type,
                "sender_id": self.id,
                "created_at": datetime.now().isoformat(),
            }
            event.update(args)
            summary = self.nmk_world_memory.one_line_summarizer.summarize(
                json.dumps(event)
            )
            event["summary"] = summary
            self.logger.debug(event)

            event_schema = self.get_schemas()[class_name][event_type]
            validate(event, event_schema)

            self.world_socket_client.send_message(json.dumps(event))
            return event
        except IndexError as e:
            return (
                f"Unknown command '{name}'. "
                f"Please refer to the 'COMMANDS' list for available "
                f"commands and only respond in the specified JSON format."
            )
        except ValidationError as e:
            return f"Validation Error in args: {str(e)}, args: {args}"
        except Exception as e:
            return f"Error: {str(e)}, {type(e).__name__}, args: {args}"
        
    def agent_request_world_state_update_action(self):
        agent_request_world_state_update = EntityRequestWorldStateUpdateEvent(
            created_at=datetime.now(),
            sender_id=self.id,
            target_id=self.world_spawned_id,
        )
        self.world_socket_client.send_message(agent_request_world_state_update.json())

    def wake_up(self, event):
        self.logger.info("Waking up", event)
        self.is_asleep = False

    def launch_threads(self):
        threading.Thread(
            target=self.listening_antenna.world_socket_client.websocket.run_forever,
            name=f"Agent {self.ai_name} Listening Thread",
            daemon=True,
        ).start()
        sleep(0.1)
        threading.Thread(
            target=self.world_socket_client.websocket.run_forever,
            name=f"Agent {self.ai_name} Speaking Thread",
            daemon=True,
        ).start()
        sleep(0.1)
        threading.Thread(
            target=self.think,
            name=f"Agent {self.ai_name} Thinking Thread",
            daemon=True,
        ).start()
        self.logger.info("Threads launched")<|MERGE_RESOLUTION|>--- conflicted
+++ resolved
@@ -24,21 +24,7 @@
     SystemMessage,
 )
 
-<<<<<<< HEAD
-=======
-from genworlds.agents.yeager_autogpt.output_parser import (
-    AutoGPTAction,
-    AutoGPTOutputParser,
-)
-from genworlds.sockets.world_socket_client import WorldSocketClient
-from genworlds.agents.tree_agent.listening_antenna import ListeningAntenna
->>>>>>> 1fc29d16
 from genworlds.events.basic_events import (
-    AgentGetsNearbyEntitiesEvent,
-    AgentGetsObjectInfoEvent,
-    AgentGetsAgentInfoEvent,
-    AgentGivesObjectToAgentEvent,
-    AgentSpeaksWithAgentEvent,
     EntityRequestWorldStateUpdateEvent,
 )
 from genworlds.utils.logging_factory import LoggingFactory
@@ -48,9 +34,7 @@
 from genworlds.agents.memory_processors.nmk_world_memory import NMKWorldMemory
 
 from genworlds.agents.tree_agent.brains import (
-    EventFillerBrain,
     NavigationBrain,
-    PodcastBrain,
 )
 
 FINISH_NAME = "finish"
@@ -72,6 +56,7 @@
         execution_brains: dict,
         action_brain_map: dict,
         interesting_events: set = {},
+        can_sleep: bool = True,
         wakeup_events: dict = {},
         feedback_tool: Optional[HumanInputRun] = None,
         additional_memories: Optional[List[VectorStoreRetriever]] = None,
@@ -86,6 +71,7 @@
         self.description = description
         self.goals = goals
         self.interesting_events = interesting_events
+        self.can_sleep = can_sleep
         self.wakeup_events = wakeup_events
         self.feedback_tool = feedback_tool
         self.additional_memories = additional_memories
@@ -153,6 +139,11 @@
         sleep(5)
 
         while True:
+            # If there are any relevant events in the world for this agent, add them to memory           
+            last_events = self.listening_antenna.get_last_events()
+            for event in last_events:
+                self.nmk_world_memory.add_event(json.dumps(event), summarize=True)
+
             if self.is_asleep:
                 self.logger.info(f"Sleeping...")
                 sleep(5)
@@ -297,7 +288,10 @@
                 return "FINISHED"
             elif selected_action == "Self:wait":
                 self.logger.info(f"Waiting, entering sleep mode...")
-                self.is_asleep = True
+                if self.can_sleep:
+                    self.is_asleep = True
+                else:
+                    sleep(10)
                 result += f"Waiting...\n"
             # TODO: tools?
             elif selected_action in relevant_commands:
@@ -353,13 +347,10 @@
                             json.dumps(event_sent), summarize=True
                         )
                         event_sent_summary += (
-                            "Event timestamp: " + event_sent["created_at"] + "\n"
+                            "Event at: " + event_sent["created_at"] + "\n"
                         )
-                        # event_sent_summary += event_sent["sender_id"] + " sent "
-                        # event_sent_summary += event_sent["event_type"] + " to "
-                        # event_sent_summary += str(event_sent["target_id"]) + "\n"
                         event_sent_summary += (
-                            "And this is the summary of what happened: "
+                            "What happened: "
                             + str(event_sent["summary"])
                             + "\n"
                         )
@@ -381,21 +372,10 @@
             ## send result and assistant_reply to the socket
             self.logger.info(result)
 
-            # If there are any relevant events in the world for this agent, add them to memory
+            self.full_message_history.append(SystemMessage(content=result))
+            
+            # Allow events to be processed
             sleep(3)
-            last_events = self.listening_antenna.get_last_events()
-            memory_to_add = ""
-            for event in last_events:
-                self.nmk_world_memory.add_event(json.dumps(event), summarize=True)
-
-            if self.feedback_tool is not None:
-                feedback = f"\n{self.feedback_tool.run('Input: ')}"
-                if feedback in {"q", "stop"}:
-                    self.logger.info("EXITING")
-                    return "EXITING"
-                memory_to_add += feedback
-
-            self.full_message_history.append(SystemMessage(content=result))
 
     def get_agent_world_state(self):
         return self.listening_antenna.get_agent_world_state()

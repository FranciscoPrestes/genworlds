--- conflicted
+++ resolved
@@ -1,6 +1,5 @@
 from typing import List
 from yeager_core.events.base_event import Event
-from yeager_core.properties.basic_properties import Coordinates
 
 
 class AgentGetsNearbyEntitiesEvent(Event):
@@ -57,7 +56,6 @@
     other_agent_id: str
     message: str
 
-<<<<<<< HEAD
 class WorldSendsSchemasEvent(Event):
     event_type = "world_sends_schemas_event"
     description = "The world sends the possible interactions to all the agents."
@@ -67,7 +65,6 @@
     world_description: str
     schemas:List[str]
     
-=======
 
 class EntityRequestWorldStateUpdateEvent(Event):
     event_type = "entity_request_world_state_update_event"
@@ -78,4 +75,3 @@
     description = "Latest world state update for an entity."
     entity_id: str
     entity_world_state: str
->>>>>>> 0354b9f6

--- conflicted
+++ resolved
@@ -34,23 +34,20 @@
         "agent_speaks_into_microphone",
         "agent_gives_object_to_agent_event",
     },
-<<<<<<< HEAD
-=======
     wakeup_events={
         "agent_gives_object_to_agent_event": {} 
     },
 
->>>>>>> 1fc29d16
     navigation_brain=NavigationBrain(
         openai_api_key=openai_api_key,
         n_of_thoughts=3,
         generator_role_prompt="You are Maria Podcastonova. You need to choose your next action that helps you achieve your goals. It must be consistent with all of the following information:",
         generator_results_prompt="""# Response type
-                Look at your previous plan, your memories about what you have done recently and your goals, and propose a new plan that advances your goals.
+                Look at your previous plan, your memories about what you have done recently and your goals, and propose {num_thoughts} possible plans that advance your goals.
                 Check if you have already completed a step in your plan, and if so, propose the next step as the first one.
                 Then, select the next action that you want to do to achieve the first step of your plan.
                 Check that the action is in the list of available actions, and that you meet all the preconditions for the action.
-                Use the following format:
+                Use the following format and output {num_thoughts} lines of text AND NOTHING ELSE:
                 - {{ "steps_completed": "Here are the steps of the previous plan I have completed with my recent actions.", "plan": "A numbered list of the updated plan", "goal": "Here is what I want to achieve in my next step using the next_action I select",  "next_action": "EntityClass:action_type_1", "is_action_valid": "Assess whether the action is valid based on the current state of the world."}}
                 - {{ "steps_completed": "Here are the steps of the previous plan I have completed with my recent actions.", "plan": "A numbered list of an alternative updated plan", "goal": "Here is what I want to achieve in my next step using the next_action I select", "next_action": "EntityClass:action_type_1", "is_action_valid": "Assess whether the action is valid based on the current state of the world."}}
                 - {{ "steps_completed": "Here are the steps of the previous plan I have completed with my recent actions.", "plan": "A numbered list of a third updated plan", , "goal": "Here is what I want to achieve in my next step using the next_action I select", "next_action": "EntityClass:action_type_2", "is_action_valid": "Assess whether the action is valid based on the current state of the world."}}
@@ -137,23 +134,20 @@
         "agent_speaks_into_microphone",
         "agent_gives_object_to_agent_event",
     },
-<<<<<<< HEAD
-=======
     wakeup_events={
         "agent_gives_object_to_agent_event": {} 
     },
 
->>>>>>> 1fc29d16
     navigation_brain=NavigationBrain(
         openai_api_key=openai_api_key,
         n_of_thoughts=3,
         generator_role_prompt="You are Jimmy Artificles, a world-renowned AI researcher and a guest of the Rountable podcast. You need to choose your next action that helps you achieve your goals. It must be consistent with all of the following information:",
         generator_results_prompt="""# Response type
-                Look at your previous plan, your memories about what you have done recently and your goals, and propose a new plan that advances your goals.
+                Look at your previous plan, your memories about what you have done recently and your goals, and propose {num_thoughts} possible plans that advance your goals.
                 Check if you have already completed a step in your plan, and if so, propose the next step as the first one.
                 Then, select the next action that you want to do to achieve the first step of your plan.
                 Check that the action is in the list of available actions, and that you meet all the preconditions for the action.
-                Use the following format:
+                Use the following format and output {num_thoughts} lines of text AND NOTHING ELSE:
                 - {{ "steps_completed": "Here are the steps of the previous plan I have completed with my recent actions.", "plan": "A numbered list of the updated plan", "goal": "Here is what I want to achieve in my next step using the next_action I select",  "next_action": "EntityClass:action_type_1", "is_action_valid": "Assess whether the action is valid based on the current state of the world."}}
                 - {{ "steps_completed": "Here are the steps of the previous plan I have completed with my recent actions.", "plan": "A numbered list of an alternative updated plan", "goal": "Here is what I want to achieve in my next step using the next_action I select", "next_action": "EntityClass:action_type_1", "is_action_valid": "Assess whether the action is valid based on the current state of the world."}}
                 - {{ "steps_completed": "Here are the steps of the previous plan I have completed with my recent actions.", "plan": "A numbered list of a third updated plan", , "goal": "Here is what I want to achieve in my next step using the next_action I select", "next_action": "EntityClass:action_type_2", "is_action_valid": "Assess whether the action is valid based on the current state of the world."}}
